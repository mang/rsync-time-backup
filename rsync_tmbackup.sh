--- conflicted
+++ resolved
@@ -73,21 +73,13 @@
 # -----------------------------------------------------------------------------
 # Setup additional variables
 # -----------------------------------------------------------------------------
-<<<<<<< HEAD
-
-BACKUP_FOLDER_PATTERN="\d\d\d\d-\d\d-\d\d-\d\d\d\d\d\d"
-=======
-BACKUP_REGEX="^[[:digit:]][[:digit:]][[:digit:]][[:digit:]]-[[:digit:]][[:digit:]]-[[:digit:]][[:digit:]]-[[:digit:]][[:digit:]][[:digit:]][[:digit:]][[:digit:]][[:digit:]]$"
->>>>>>> c046c4dd
+
+BACKUP_FOLDER_PATTERN="^[[:digit:]][[:digit:]][[:digit:]][[:digit:]]-[[:digit:]][[:digit:]]-[[:digit:]][[:digit:]]-[[:digit:]][[:digit:]][[:digit:]][[:digit:]][[:digit:]][[:digit:]]$"
 NOW=$(date +"%Y-%m-%d-%H%M%S")
 PROFILE_FOLDER="$HOME/.rsync_tmbackup"
 LOG_FILE="$PROFILE_FOLDER/$NOW.log"
 DEST=$DEST_FOLDER/$NOW
-<<<<<<< HEAD
 LAST_TIME=$(ls -1 -- "$DEST_FOLDER" | grep "$BACKUP_FOLDER_PATTERN" | tail -n 1)
-=======
-LAST_TIME=$(ls -1 $DEST_FOLDER | grep "$BACKUP_REGEX" | tail -n 1)
->>>>>>> c046c4dd
 PREVIOUS_DEST=$DEST_FOLDER/$LAST_TIME
 INPROGRESS_FILE=$DEST_FOLDER/backup.inprogress
 
@@ -108,19 +100,11 @@
 	if [ "$LAST_TIME" != "" ]; then
 		# - Last backup is moved to current backup folder so that it can be resumed.
 		# - 2nd to last backup becomes last backup.
-<<<<<<< HEAD
 		fn_log_info "$INPROGRESS_FILE already exists - the previous backup failed or was interrupted. Backup will resume from there."
 		LINE_COUNT=$(ls -1 -- "$DEST_FOLDER" | grep "$BACKUP_FOLDER_PATTERN" | tail -n 2 | wc -l)
 		mv -- "$PREVIOUS_DEST" "$DEST"
 		if [ "$LINE_COUNT" -gt 1 ]; then
 			SECOND_LAST_TIME=$(ls -1 -- "$DEST_FOLDER" | grep "$BACKUP_FOLDER_PATTERN" | tail -n 2 | head -n 1)
-=======
-		echo "$INPROGRESS_FILE already exists - the previous backup failed or was interrupted. Backup will resume from there."
-		LINE_COUNT=$(ls -1 $DEST_FOLDER | grep "$BACKUP_REGEX" | tail -n 2 | wc -l)
-		mv $PREVIOUS_DEST $DEST
-		if [ "$LINE_COUNT" -gt 1 ]; then
-			SECOND_LAST_TIME=$(ls -1 $DEST_FOLDER | grep "$BACKUP_REGEX" | tail -n 2 | head -n 1)
->>>>>>> c046c4dd
 			LAST_TIME=$SECOND_LAST_TIME
 		else
 			LAST_TIME=""
